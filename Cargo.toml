[package]
name = "owasm"
version = "0.1.4"
authors = ["Band Protocol <connect@bandprotocol.com>"]
edition = "2018"
license = "Apache-2.0"
repository = "https://github.com/bandprotocol/d3n/tree/master/owasm"
description = """
TODO
"""

[dependencies]
serde = { version = "1.0.103", features = ["derive"] }
serde_json = "1.0"
json = "0.12.0"

[workspace]
<<<<<<< HEAD
members = ["example", "exec"]
=======
members = ["example","parser"]
>>>>>>> 7cc34eb3
<|MERGE_RESOLUTION|>--- conflicted
+++ resolved
@@ -15,8 +15,5 @@
 json = "0.12.0"
 
 [workspace]
-<<<<<<< HEAD
-members = ["example", "exec"]
-=======
-members = ["example","parser"]
->>>>>>> 7cc34eb3
+members = ["example", "exec", "parser"]
+
